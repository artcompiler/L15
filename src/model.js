--- conflicted
+++ resolved
@@ -1027,7 +1027,6 @@
         return t === TK_MUL || t === TK_DIV;
       }
     }
-<<<<<<< HEAD
 
     function isNumber(n) {
       return n.op === Model.NUM;
@@ -1043,9 +1042,6 @@
         args[1].op === Model.NUM;
     }
 
-=======
-    //
->>>>>>> 863a2167
     function isNeg(n) {
       if (typeof n === "number") {
         return n < 0;
